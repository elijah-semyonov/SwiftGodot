//
//  ClassGen.swift
//  Generator
//
//  Created by Miguel de Icaza on 3/26/23.
//

import Foundation
import ExtensionApi

// Populated with the types loaded from the api.json, we assume they are all reference types
// anything else is not
var referenceTypes: [String:Bool] = [:]

// Maps a typename to its toplevel Json element
var tree: [String: JGodotExtensionAPIClass] = [:]

var typeToChildren: [String:[String]] = [:]

func makeDefaultInit (godotType: String, initCollection: String = "") -> String {
    switch godotType {
    case "int":
        return "0"
    case "float":
        return "0.0"
    case "bool":
        return "false"
    case "String":
        return "String ()"
    case "Array":
        return "GArray ()"
    case "Dictionary":
        return "GDictionary ()"
    case let t where t.starts (with: "typedarray::"):
        let nestedTypeName = String (t.dropFirst(12))
        let simple = SimpleType(type: nestedTypeName)
        if classMap [nestedTypeName] != nil {
            return "ObjectCollection<\(getGodotType (simple))>(\(initCollection))"
        } else {
            return "VariantCollection<\(getGodotType (simple))>(\(initCollection))"
        }
    case "enum::Error":
        return ".ok"
    case "enum::Variant.Type":
        return ".`nil`"
    case let e where e.starts (with: "enum::"):
        return "\(e.dropFirst(6))(rawValue: 0)!"
    case let e where e.starts (with: "bitfield::"):
        let simple = SimpleType (type: godotType, meta: nil)
        return "\(getGodotType (simple)) ()"
   
    case let other where builtinGodotTypeNames [other] != nil:
        return "\(godotType) ()"
    case "void*", "const Glyph*":
        return "nil"
    default:
        return "\(getGodotType(SimpleType (type: godotType))) ()"
    }
}

func makeDefaultReturn (godotType: String) -> String {
    return "return \(makeDefaultInit(godotType: godotType))"
}

func argTypeNeedsCopy (godotType: String) -> Bool {
    if isStructMap [godotType] ?? false {
        return true
    }
    if godotType.starts(with: "enum::") {
        return true
    }
    if godotType.starts(with: "bitfield::") {
        return true
    }
    return false
}

func generateVirtualProxy (_ p: Printer,
                           cdef: JGodotExtensionAPIClass,
                           methodName: String,
                           method: JGodotClassMethod) {
    // Generate the glue for the virtual methods (those that start with an underscore in Godot
    guard method.isVirtual else {
        print ("ERROR: internally, we passed methods that are not virtual")
        return
    }
    let virtRet: String?
    var returnOptional = false
    if let ret = method.returnValue {
        let godotReturnType = ret.type
        let godotReturnTypeIsReferenceType = classMap [godotReturnType] != nil
        returnOptional = godotReturnTypeIsReferenceType && isReturnOptional(className: cdef.name, method: methodName)

        virtRet = getGodotType(ret)
    } else {
        virtRet = nil
    }
    p ("func _\(cdef.name)_proxy\(method.name) (instance: UnsafeMutableRawPointer?, args: UnsafePointer<UnsafeRawPointer?>?, retPtr: UnsafeMutableRawPointer?)") {
        p ("guard let instance else { return }")
        if let arguments = method.arguments, arguments.count > 0 {
            p ("guard let args else { return }")
        }
        p ("let swiftObject = Unmanaged<\(cdef.name)>.fromOpaque(instance).takeUnretainedValue()")
        
        var argCall = ""
        var argPrep = ""
        var i = 0
        for arg in method.arguments ?? [] {
            if argCall != "" { argCall += ", " }
            let argName = escapeSwift (snakeToCamel (arg.name))
            
            // Drop the first argument name for methods whose name already include the argument
            // name, like 'setMultiplayerPeer (peer: ..)' becomes 'setMultiplayerPeer (_ peer: ...)'
            if i > 0 || !method.name.hasSuffix("_\(arg.name)") {
                argCall += "\(argName): "
            }
            if arg.type == "String" {
                argCall += "GString.stringFromGStringPtr (ptr: args [\(i)]!) ?? \"\""
            } else if classMap [arg.type] != nil {
                //
                // This idiom guarantees that: if this is a known object, we surface this
                // object, but if it is not known, then we create the instance
                //
                argPrep += "let resolved_\(i) = args [\(i)]!.load (as: UnsafeRawPointer.self)\n"
                let handleResolver: String
                if hasSubclasses.contains(cdef.name) {
                    // If the type we are bubbling up has subclasses, we want to create the most
                    // derived type if possible, so we perform the longer lookup
                    handleResolver = "lookupObject (nativeHandle: resolved_\(i))!"
                } else {
                    // There are no subclasses, so we can create the object right away
                    handleResolver = "\(arg.type) (nativeHandle: resolved_\(i))"
                }
                argCall += "lookupLiveObject (handleAddress: resolved_\(i)) as? \(arg.type) ?? \(handleResolver)"
            } else if let storage = builtinClassStorage [arg.type] {
                argCall += "\(mapTypeName (arg.type)) (content: args [\(i)]!.assumingMemoryBound (to: \(storage).self).pointee)"
            } else {
                let gt = getGodotType(arg)
                argCall += "args [\(i)]!.assumingMemoryBound (to: \(gt).self).pointee"
            }
            i += 1
        }
        let hasReturn = method.returnValue != nil
        if argPrep != "" {
            p (argPrep)
        }
        var call = "swiftObject.\(methodName) (\(argCall))"
        if method.returnValue?.type == "String" {
            call = "GString (\(call))"
        }
        if hasReturn {
            p ("let ret = \(call)")
        } else {
            p ("\(call)")
        }
        if let ret = method.returnValue {
            if isStructMap [ret.type] ?? false || isStructMap [virtRet ?? "NON_EXIDTENT"] ?? false || ret.type.starts(with: "bitfield::"){
                p ("retPtr!.storeBytes (of: ret, as: \(virtRet!).self)")
            } else if ret.type.starts(with: "enum::") {
                p ("retPtr!.storeBytes (of: Int32 (ret.rawValue), as: Int32.self)")
            } else if ret.type.contains("*") {
                p ("retPtr!.storeBytes (of: ret, as: OpaquePointer?.self)")
            } else {
                let derefField: String
                let derefType: String
                if ret.type.starts(with: "typedarray::") {
                    derefField = "array.content"
                    derefType = "type (of: ret.array.content)"
                } else if classMap [ret.type] != nil {
                    derefField = "handle"
                    derefType = "UnsafeRawPointer?.self"
                } else {
                    derefField = "content"
                    derefType = "type (of: ret.content)"
                }
                
                let target: String
                if ret.type.starts (with: "typedarray::") {
                    target = "array.content"
                } else {
                    target = classMap [ret.type] != nil ? "handle" : "content"
                }
                p ("retPtr!.storeBytes (of: ret\(returnOptional ? "?" : "").\(derefField), as: \(derefType)) // \(ret.type)")
                
                // Poor man's transfer the ownership: we clear the content
                // so the destructor has nothing to act on, because we are
                // returning the reference to the other side.
                if target == "content" {
                    let type = getGodotType(SimpleType(type: ret.type))
                    switch type {
                    case "String":
                        p ("ret.content = GString.zero")
                    case "Array":
                        p ("ret.content = GArray.zero")
                    default:
                        p ("ret.content = \(type).zero")
                    }
                }
            }
        }
    }
}

// Dictioanry of Godot Type Name to array of method names that can get a @discardableResult
// Notice that the type is looked up as the original Godot name, not
// the mapped name (it is "Array", not "GArray"):
let discardableResultList: [String: Set<String>] = [
    "Object": ["emit_signal"],
    "Array": ["resize"],
    "PackedByteArray": ["append", "push_back"],
<<<<<<< HEAD
    "PackedColorArray": ["append", "push_back"],
    "PackedFloat32Array": ["append", "push_back"],
    "PackedFloat64Array": ["append", "push_back"],
    "PackedInt32Array": ["append", "push_back"],
    "PackedInt64Array": ["append", "push_back"],
    "PackedStringArray": ["append", "push_back"],
    "PackedVector2Array": ["append", "push_back"],
    "PackedVector3Array": ["append", "push_back"],
    "PackedVector4Array": ["append", "push_back"],
=======
    "PackedColorArray": ["append", "push_back", "resize"],
    "PackedFloat32Array": ["append", "push_back", "resize"],
    "PackedFloat64Array": ["append", "push_back", "resize"],
    "PackedInt32Array": ["append", "push_back", "resize"],
    "PackedInt64Array": ["append", "push_back", "resize"],
    "PackedStringArray": ["append", "push_back", "resize"],
    "PackedVector2Array": ["append", "push_back", "resize"],
    "PackedVector3Array": ["append", "push_back", "resize"],
    "PackedVector4Array": ["append", "push_back", "resize"],
>>>>>>> 1ca5db02
    "CharacterBody2D": ["move_and_slide"],
    "CharacterBody3D": ["move_and_slide"],
    "RefCounted": ["reference", "unreference"]
]

// Dictionary used to tell the generator to _not_ generate specific functionality since
// Source/Native has a better alternative that avoids having to access Godot pointers.
let omittedMethodsList: [String: Set<String>] = [
    "Color": ["lerp"],
    "Vector2": ["lerp", "snapped"],
    "Vector2i": ["snapped"],
    "Vector3": ["lerp", "snapped"],
    "Vector3i": ["snapped"],
    "Vector4": ["lerp", "snapped"],
    "Vector4i": ["snapped"],
    "utility_functions": [
        "absf", "absi", "absi", "acos", "acosh", "asbs", "asin", "asinh", "atan", "atan2", "atanh", "ceil", "ceilf",
        "ceili", "cos", "cosh", "deg_to_rad", "exp", "floor", "floor", "floorf", "floorf", "floori", "floori",
        "fmod", "fposmod", "inverse_lerp", "lerp", "lerpf", "log", "posmod", "pow", "rad_to_deg", "round", "roundf",
        "roundi", "sin", "snapped", "snappedf", "sqrt", "tan", "tanh",
    ],
]

// Dictionary used to explicitly tell the generator to replace the first argument label with "_ "
let omittedFirstArgLabelList: [String: Set<String>] = [
    "GArray": ["append"],
    "PackedColorArray": ["append"],
    "PackedFloat64Array": ["append"],
    "PackedInt64Array": ["append"],
    "PackedStringArray": ["append"],
    "PackedVector2Array": ["append"],
    "PackedVector3Array": ["append"],

]

/// Determines if the first argument name should be replaced with an underscore.
///
/// First argument name should be omitted if:
/// 1. The name matches the suffix of the method name, for example: `addPattern(pattern: xx)` becomes `addPattern(_ pattern: xx)`
/// 2. If it's found in `omittedFirstArgLabelList`.
/// - Parameters:
///   - typeName: Name of the parent type
///   - methodName: Name of the method
///   - argName: Name of the argument
func shouldOmitFirstArgLabel(typeName: String, methodName: String, argName: String) -> Bool {
    return methodName.hasSuffix ("_\(argName)") || omittedFirstArgLabelList[typeName]?.contains(methodName) == true
}

///
/// Returns a hashtable mapping a godot method name to a Swift Name + its definition
/// this list is used to generate later the proxies outside the class
///
func generateMethods (_ p: Printer,
                      cdef: JGodotExtensionAPIClass,
                      methods: [JGodotClassMethod],
                      usedMethods: Set<String>,
                      asSingleton: Bool) -> [String:(String, JGodotClassMethod)] {
    p ("/* Methods */")
    
    var virtuals: [String:(String, JGodotClassMethod)] = [:]
   
    for method in methods {
        performExplaniningNonCriticalErrors {
            if let virtualMethodName = try generateMethod (p, method: method, className: cdef.name, cdef: cdef, usedMethods: usedMethods, generatedMethodKind: .classMethod, asSingleton: asSingleton) {
                virtuals[method.name] = (virtualMethodName, method)
            }
        }
    }
    
    if virtuals.count > 0 {
        p ("override class func getVirtualDispatcher (name: StringName) -> GDExtensionClassCallVirtual?"){
            p ("guard implementedOverrides().contains(name) else { return nil }")
            p ("switch name.description") {
                for name in virtuals.keys.sorted() {
                    p ("case \"\(name)\":")
                    p ("    return _\(cdef.name)_proxy\(name)")
                }
                p ("default:")
                p ("    return super.getVirtualDispatcher (name: name)")
            }
        }
    }
    return virtuals
}

func generateConstants (_ p: Printer,
                        cdef: JGodotExtensionAPIClass,
                        _ constants: [JGodotValueElement]) {
    p ("/* Constants */")
    
    for constant in constants {
        doc (p, cdef, constant.description)
        p ("public static let \(snakeToCamel (constant.name)) = \(constant.value)")
    }
}
func generateProperties (_ p: Printer,
                         cdef: JGodotExtensionAPIClass,
                         _ properties: [JGodotProperty],
                         _ methods: [JGodotClassMethod],
                         _ referencedMethods: inout Set<String>,
                         asSingleton: Bool)
{
    p ("\n/* Properties */\n")

    func findMethod (forProperty: JGodotProperty, startAt: JGodotExtensionAPIClass, name: String, resolvedName: inout String, argName: inout String) -> JGodotClassMethod? {
        if let here = methods.first(where: { $0.name == name}) {
            return here
        }
        var cdef: JGodotExtensionAPIClass? = startAt
        while true {
            guard let parentName = cdef?.inherits, parentName != "" else {
                return nil
            }
            cdef = classMap [parentName]
            guard let cdef else {
                print ("Warning: Missing type \(parentName)")
                return nil
            }
            if let there = cdef.methods?.first (where: { $0.name == name }) {
                //print ("Congrats, found a method that was previously missing!")
                
                // Now, if the parent class has a property referencing this,
                // we use the mapped name, otherwise, we use the raw name
                if cdef.properties?.contains(where: { $0.getter == there.name || $0.setter == there.name }) ?? false {
                    return there
                }
                resolvedName = godotMethodToSwift (there.name)
                if let aname = there.arguments?.first?.name {
                    // Now check thta this argument does not need to be dropped
                    if !there.name.hasSuffix("_\(aname)") {
                        argName = aname + ": "
                    }
                }
                return there
            }
        }
    }
    
    for property in properties {
        var type: String?
    
        // Ignore properties that only have getters, just let the setter
        // method be surfaced instead
        if property.getter == "" {
            print ("Property with only a setter: \(cdef.name).\(property.name)")
            continue
        }
        if property.getter.starts(with: "_") {
            // These exist, but have no equivalent method
            // see VisualShaderNodeParameterRef._parameter_type as an example
            continue
        }

//        // There are properties declared, but they do not actually exist
//        // CurveTexture claims to have a get_width, but the method does not exist
//        if type == nil {
//            continue
//        }
//        if type!.hasPrefix("Vector3.Axis") {
//            continue
//        }
        let loc = "\(cdef.name).\(property.name)"
        
        var getterName = property.getter
        var gettterArgName = ""
        guard let method = findMethod (forProperty: property, startAt: cdef, name: property.getter, resolvedName: &getterName, argName: &gettterArgName) else {
            // Not a bug, but needs to be handled https://github.com/migueldeicaza/SwiftGodot/issues/67
            //print ("GodotBug: \(loc): property declared \(property.getter), but it does not exist with that name")
            continue
        }
        var setterName = property.setter ?? ""
        var setterArgName = ""
        var setterMethod: JGodotClassMethod? = nil
        if let psetter = property.setter {
            setterMethod = findMethod(forProperty: property, startAt: cdef, name: psetter, resolvedName: &setterName, argName: &setterArgName)
            if setterMethod == nil {
                // Not a bug, but needs to be handled: https://github.com/migueldeicaza/SwiftGodot/issues/67
                //print ("GodotBug \(loc) property declared \(property.setter!) but it does not exist with that name")
                continue
            }
        }

        if method.arguments?.count ?? 0 > 1 {
            print ("WARNING \(loc) property references a getter method that takes more than one argument")
            continue
        }
        if setterMethod?.arguments?.count ?? 0 > 2 {
            print ("WARNING \(loc) property references a getter method that takes more than two arguments")
            continue
        }
        guard (method.returnValue?.type) != nil else {
            print ("WARNING \(loc) Could not get a return type for method")
            continue
        }
        let godotReturnType = method.returnValue?.type
        let godotReturnTypeIsReferenceType = classMap [godotReturnType ?? ""] != nil

        let propertyOptional = godotReturnTypeIsReferenceType && isReturnOptional(className: cdef.name, method: property.getter)
        
        // Lookup the type from the method, not the property,
        // sometimes the method is a GString, but the property is a StringName
        type = getGodotType (method.returnValue) + (propertyOptional ? "?" : "")
        

        // Ok, we have an indexer, this means we call the property with an int
        // but we need the type from the method
        var access: String
        if let idx = property.index {
            let type = getGodotType(method.arguments! [0])
            if type == "Int32" {
                access = "\(idx)"
            } else {
                access = "\(type) (rawValue: \(idx))!"
            }
        } else {
            access = ""
        }
        
        if property.description != "" {
            doc (p, cdef, property.description)
        }
        p ("\(asSingleton ? "static" : "final") public var \(godotPropertyToSwift (property.name)): \(type!)"){
            p ("get"){
                p ("return \(getterName) (\(gettterArgName)\(access))")
            }
            referencedMethods.insert (property.getter)
            if let setter = property.setter {
                p ("set") {
                    var value = "newValue"
                    if type == "StringName" && setterMethod?.arguments![0].type == "String" {
                        value = "String (newValue)"
                    }
                    var ignore = ""
                    if setterMethod?.returnValue != nil {
                        ignore = "_ = "
                    }
                    p ("\(ignore)\(setterName) (\(access)\(access != "" ? ", " : "")\(setterArgName)\(value))")
                }
                referencedMethods.insert (setter)
            }
        }
    }
}

#if false
var okList = [ "RefCounted", "Node", "Sprite2D", "Node2D", "CanvasItem", "Object", "String", "StringName", "AStar2D", "Material", "Camera3D", "Node3D", "ProjectSettings", "MeshInstance3D", "BoxMesh", "SceneTree", "Window", "Label", "Timer", "AudioStreamPlayer", "PackedScene", "PathFollow2D", "InputEvent", "ClassDB", "AnimatedSprite2D", "Input", "CollisionShape2D", "SpriteFrames", "RigidBody2D" ]
#else
var okList: [String] = []
#endif

func generateClasses (values: [JGodotExtensionAPIClass], outputDir: String?) async {
    // TODO: duplicate, we can remove this and use classMap
    // Assemble all the reference types, we use to test later
    for cdef in values {
        referenceTypes[cdef.name] = true
    }
    // TODO: no longer used, probably can remove
    // Also a convenient hash to go from name to json
    // And track which types must be opened up
    for cdef in values {
        tree [cdef.name] = cdef
        
        let base = cdef.inherits ?? ""
        if base != "" {
            if var v = typeToChildren [cdef.name] {
                v.append(cdef.inherits ?? "")
            } else {
                typeToChildren [cdef.name] = [cdef.inherits ?? ""]
            }
        }
    }
    
    // Collect all the signals
//    for cdef in values {
//        if let signals = cdef.signals {
//            for signal in signals {
//                if signal.arguments! [0] == signal.arguments! [1] {
//
//                }
//            }
//        }
//    }
    
    await withTaskGroup(of: Void.self) { group in
        for cdef in values {
            group.addTask {
                await processClass (cdef: cdef, outputDir: outputDir)
            }
        }
    }
}

func generateSignalType (_ p: Printer, _ cdef: JGodotExtensionAPIClass, _ signal: JGodotSignal, _ name: String) -> String {
    doc (p, cdef, "Signal support.\n")
    doc (p, cdef, "Use the ``\(name)/connect(flags:_:)`` method to connect to the signal on the container object, and ``\(name)/disconnect(_:)`` to drop the connection.\nYou can also await the ``\(name)/emitted`` property for waiting for a single emission of the signal.")
    
    var lambdaFull = ""
    p ("public class \(name)") {
        p ("var target: Object")
        p ("var signalName: StringName")
        p ("init (target: Object, signalName: StringName)") {
            p ("self.target = target")
            p ("self.signalName = signalName")
        }
        doc (p, cdef, "Connects the signal to the specified callback\n\nTo disconnect, call the disconnect method, with the returned token on success\n - Parameters:\n  - callback: the method to invoke when this signal is raised\n  - flags: Optional, can be also added to configure the connection's behavior (see ``Object/ConnectFlags`` constants).\n - Returns: an object token that can be used to disconnect the object from the target on success, or the error produced by Godot.")
        
        p ("@discardableResult /* \(name) */")
        var args = ""
        var argUnwrap = ""
        var callArgs = ""
        var argIdx = 0
        var lambdaIgnore = ""
        for arg in signal.arguments ?? [] {
            if args != "" {
                args += ", "
                callArgs += ", "
                lambdaIgnore += ", "
                lambdaFull += ", "
            }
            args += getArgumentDeclaration(arg, omitLabel: true, isOptional: false)
            let construct: String
            
            if let _ = classMap [arg.type] {
                argUnwrap += "var ptr_\(argIdx): UnsafeMutableRawPointer?\n"
                argUnwrap += "args [\(argIdx)].toType (Variant.GType.object, dest: &ptr_\(argIdx))\n"
                let handleResolver: String
                if hasSubclasses.contains(cdef.name) {
                    // If the type we are bubbling up has subclasses, we want to create the most
                    // derived type if possible, so we perform the longer lookup
                    handleResolver = "lookupObject (nativeHandle: ptr_\(argIdx)!) ?? "
                } else {
                    handleResolver = ""
                }
                
                construct = "lookupLiveObject (handleAddress: ptr_\(argIdx)!) as? \(arg.type) ?? \(handleResolver)\(arg.type) (nativeHandle: ptr_\(argIdx)!)"
            } else if arg.type == "String" {
                    construct = "\(mapTypeName(arg.type)) (args [\(argIdx)])!.description"
            } else if arg.type == "Variant" {
                construct = "args [\(argIdx)]"
            } else {
                construct = "\(getGodotType(arg)) (args [\(argIdx)])!"
            }
            argUnwrap += "let arg_\(argIdx) = \(construct)\n"
            callArgs += "arg_\(argIdx)"
            lambdaIgnore += "_"
            lambdaFull += escapeSwift (snakeToCamel (arg.name))
            argIdx += 1
        }
        p ("public func connect (flags: Object.ConnectFlags = [], _ callback: @escaping (\(args)) -> ()) -> Object") {
            p ("let signalProxy = SignalProxy()")
            p ("signalProxy.proxy = ") {
                p ("args in")
                p (argUnwrap)
                p ("callback (\(callArgs))")
            }
            p ("let callable = Callable(object: signalProxy, method: SignalProxy.proxyName)")
            p ("let r = target.connect(signal: signalName, callable: callable, flags: UInt32 (flags.rawValue))")
            p ("if r != .ok { print (\"Warning, error connecting to signal, code: \\(r)\") }")
            p ("return signalProxy")
        }

        doc (p, cdef, "Disconnects a signal that was previously connected, the return value from calling ``connect(flags:_:)``")
        p ("public func disconnect (_ token: Object)") {
            p ("target.disconnect(signal: signalName, callable: Callable (object: token, method: SignalProxy.proxyName))")
        }
        doc (p, cdef, "You can await this property to wait for the signal to be emitted once")
        p ("public var emitted: Void "){
            p ("get async") {
                p ("await withCheckedContinuation") {
                    p ("c in")
                    p ("connect (flags: .oneShot) { \(lambdaIgnore) in c.resume () }")
                }
            }
        }
    }
    return lambdaFull
}

func generateSignals (_ p: Printer,
                      cdef: JGodotExtensionAPIClass,
                      signals: [JGodotSignal]) {
    p ("// Signals ")
    var parameterSignals: [JGodotSignal] = []
    var sidx = 0
    
    for signal in signals {
        let signalProxyType: String
        let lambdaSig: String
        if signal.arguments != nil {
            parameterSignals.append (signal)
            
            sidx += 1
            signalProxyType = "Signal\(sidx)"
            lambdaSig = " " + generateSignalType (p, cdef, signal, signalProxyType) + " in"
        } else {
            signalProxyType = "SimpleSignal"
            lambdaSig = ""
        }
        let signalName = godotMethodToSwift (signal.name)
        
        doc (p, cdef, signal.description)
        p ("///")
        doc (p, cdef, "To connect to this signal, reference this property and call the\n`connect` method with the method you want to invoke\n")
        doc (p, cdef, "Example:")
        doc (p, cdef, "```swift")
        doc (p, cdef, "obj.\(signalName).connect {\(lambdaSig)")
        p ("///    print (\"caught signal\")\n/// }")
        doc (p, cdef, "```")
        p ("public var \(signalName): \(signalProxyType) { \(signalProxyType) (target: self, signalName: \"\(signal.name)\") }")
        p ("")
    }
}

func generateSignalDocAppendix (_ p: Printer, cdef: JGodotExtensionAPIClass, signals: [JGodotSignal]?) {
    guard let signals = signals, signals.count > 0 else {
        return
    }
    if signals.count > 0 {
        doc (p, cdef, "\nThis object emits the following signals:")
    } else {
        doc (p, cdef, "\nThis object emits this signal:")
    }
    for signal in signals {
        let signalName = godotMethodToSwift (signal.name)
        doc (p, cdef, "- ``\(signalName)``")
    }
}

func processClass (cdef: JGodotExtensionAPIClass, outputDir: String?) async {
    // Determine if it is a singleton, but exclude EditorInterface
    let isSingleton = jsonApi.singletons.contains (where: { $0.name == cdef.name })
    let asSingleton = isSingleton && cdef.name != "EditorInterface"
    
    // Clear the result
    let p = await PrinterFactory.shared.initPrinter(cdef.name)
    p.preamble()
    p ("// Generated by Swift code generator - do not edit\n@_implementationOnly import GDExtension\n")
    
    // Save it
    defer {
        if let outputDir {
            p.save(outputDir + "\(cdef.name).swift")
        }
    }
    
    let inherits = cdef.inherits ?? "Wrapped"
    let typeDecl = "open class \(cdef.name): \(inherits)"
    
    var virtuals: [String: (String, JGodotClassMethod)] = [:]
    if cdef.brief_description == "" {
        if cdef.description != "" {
            doc (p, cdef, cdef.description)
        }
    } else {
        doc (p, cdef, cdef.brief_description)
        if cdef.description != "" {
            doc (p, cdef, "")      // Add a newline before the fuller description
            doc (p, cdef, cdef.description)
        }
    }
    
    generateSignalDocAppendix (p, cdef: cdef, signals: cdef.signals)
    // class or extension (for Object)
    p (typeDecl) {
        if isSingleton {
            p ("/// The shared instance of this class")
            p.staticVar(visibility: "public ", name: "shared", type: cdef.name) {
                p ("return withUnsafePointer (to: &\(cdef.name).godotClassName.content)", arg: " ptr in") {
                    if hasSubclasses.contains(cdef.name) {
                        p ("lookupObject (nativeHandle: gi.global_get_singleton (ptr)!)!")
                    } else {
                        p ("\(cdef.name) (nativeHandle: gi.global_get_singleton (ptr)!)")
                    }
                }
            }
        }
        p ("override open class var godotClassName: StringName { \"\(cdef.name)\" }")

        if cdef.name == "RefCounted" {
            p ("public required init ()") {
                p ("super.init ()")
                p ("_ = initRef()")
            }
            p ("public required init(nativeHandle: UnsafeRawPointer)") {
                p ("super.init (nativeHandle: nativeHandle)")
                p ("reference()")
                p ("ownsHandle = true")
            }
        }
        var referencedMethods = Set<String>()
        
        if let enums = cdef.enums {
            generateEnums (p, cdef: cdef, values: enums, prefix: nil)
        }
        
        let oResult = p.result
        
        if let constants = cdef.constants {
            generateConstants (p, cdef: cdef, constants)
        }
        
        if let properties = cdef.properties {
            generateProperties (p, cdef: cdef, properties, cdef.methods ?? [], &referencedMethods, asSingleton: asSingleton)
        }
        if let methods = cdef.methods {
            virtuals = generateMethods (p, cdef: cdef, methods: methods, usedMethods: referencedMethods, asSingleton: asSingleton)
        }
        
        if let signals = cdef.signals {
            generateSignals (p, cdef: cdef, signals: signals)
        }

        // Remove code that we did not want generated
        if okList.count > 0 && !okList.contains (cdef.name) {
            p.result = oResult
        }
    }

    if virtuals.count > 0 {
        p ("// Support methods for proxies")
        for k in virtuals.keys.sorted () {
            guard let (methodName, methodDef) = virtuals [k] else {
                print ("Internal error: in processClass \(cdef.name)")
                continue
            }
            if okList.count == 0 || okList.contains (cdef.name) {
                generateVirtualProxy(p, cdef: cdef, methodName: methodName, method: methodDef)
            }
        }
    }
}

func generateCtorPointers (_ p: Printer) {
    p ("var godotFrameworkCtors = [")
    for x in referenceTypes.keys.sorted() {
        p ("    \"\(x)\": \(x).self, //(nativeHandle:),")
    }
    p ("]")
}<|MERGE_RESOLUTION|>--- conflicted
+++ resolved
@@ -208,17 +208,6 @@
     "Object": ["emit_signal"],
     "Array": ["resize"],
     "PackedByteArray": ["append", "push_back"],
-<<<<<<< HEAD
-    "PackedColorArray": ["append", "push_back"],
-    "PackedFloat32Array": ["append", "push_back"],
-    "PackedFloat64Array": ["append", "push_back"],
-    "PackedInt32Array": ["append", "push_back"],
-    "PackedInt64Array": ["append", "push_back"],
-    "PackedStringArray": ["append", "push_back"],
-    "PackedVector2Array": ["append", "push_back"],
-    "PackedVector3Array": ["append", "push_back"],
-    "PackedVector4Array": ["append", "push_back"],
-=======
     "PackedColorArray": ["append", "push_back", "resize"],
     "PackedFloat32Array": ["append", "push_back", "resize"],
     "PackedFloat64Array": ["append", "push_back", "resize"],
@@ -228,7 +217,6 @@
     "PackedVector2Array": ["append", "push_back", "resize"],
     "PackedVector3Array": ["append", "push_back", "resize"],
     "PackedVector4Array": ["append", "push_back", "resize"],
->>>>>>> 1ca5db02
     "CharacterBody2D": ["move_and_slide"],
     "CharacterBody3D": ["move_and_slide"],
     "RefCounted": ["reference", "unreference"]
