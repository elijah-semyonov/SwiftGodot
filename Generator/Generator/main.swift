--- conflicted
+++ resolved
@@ -10,10 +10,6 @@
 
 var args = CommandLine.arguments
 
-<<<<<<< HEAD
-let jsonFile = args.count > 1 ? args [1] : "/Users/miguel/cvs/SwiftGodot/Sources/ExtensionApi/extension_api.json"
-var generatorOutput = args.count > 2 ? args [2] : "/Users/miguel/cvs/SwiftGodot-DEBUG"
-=======
 var rootUrl: URL {
     let url = URL(fileURLWithPath: #file) // SwiftGodot/Generator/Generator/main.swift
         .deletingLastPathComponent() // SwiftGodot/Generator/Generator
@@ -44,7 +40,6 @@
 let jsonFile = args.count > 1 ? args [1] : defaultExtensionApiJsonUrl.path
 var generatorOutput = args.count > 2 ? args [2] : defaultGeneratorOutputlUrl.path
 var docRoot =  args.count > 3 ? args [3] : defaultDocRootUrl.path
->>>>>>> 1ca5db02
 let outputDir = args.count > 2 ? args [2] : generatorOutput
 let generateResettableCache = false 
 
@@ -52,12 +47,6 @@
 var singleFile = args.contains("--singlefile")
 
 if args.count < 2 {
-<<<<<<< HEAD
-    print ("Usage is: generator path-to-extension-api output-directory")
-    print ("- path-to-extensiona-ppi is the full path to extension_api.json from Godot")
-    print ("- output-directory is where the files will be placed")
-    print ("Running with Miguel's testing defaults")
-=======
     print("""
     Usage is: generator path-to-extension-api output-directory doc-directory
     - path-to-extension-api is the full path to extension_api.json from Godot
@@ -68,7 +57,6 @@
         output-directory = "\(outputDir)"
         doc-directory = "\(docRoot)"
     """)
->>>>>>> 1ca5db02
 }
 
 let jsonData = try! Data(url: URL(fileURLWithPath: jsonFile))
